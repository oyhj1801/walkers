use std::collections::{hash_map::Entry, HashMap};

use egui::{Mesh, PointerButton, Rect, Response, Sense, Ui, UiBuilder, Vec2, Widget};

use crate::{
    center::Center,
    mercator::{screen_to_position, Pixels, PixelsExt, TileId},
    tiles,
    zoom::{InvalidZoom, Zoom},
    Position, Tiles,
};

/// Plugins allow drawing custom shapes on the map. After implementing this trait for your type,
/// you can add it to the map with [`Map::with_plugin`]
pub trait Plugin {
    /// Function called at each frame.
    ///
    /// The provided [`Ui`] has its [`Ui::max_rect`] set to the full rect that was allocated
    /// by the map widget. Implementations should typically use the provided [`Projector`] to
    /// compute target screen coordinates and use one of the various egui methods to draw at these
    /// coordinates instead of relying on [`Ui`] layout system.
    ///
    /// The provided [`Response`] is the response of the map widget itself and can be used to test
    /// if the mouse is hovering or clicking on the map.
    fn run(self: Box<Self>, ui: &mut Ui, response: &Response, projector: &Projector);
}

/// The actual map widget. Instances are to be created on each frame, as all necessary state is
/// stored in [`Tiles`] and [`MapMemory`].
///
/// # Examples
///
/// ```
/// # use walkers::{Map, Tiles, MapMemory, Position};
///
/// fn update(ui: &mut egui::Ui, tiles: &mut dyn Tiles, map_memory: &mut MapMemory) {
///     ui.add(Map::new(
///         Some(tiles), // `None`, if you don't want to show any tiles.
///         map_memory,
///         Position::from_lon_lat(17.03664, 51.09916)
///     ));
/// }
/// ```
pub struct Map<'a, 'b, 'c> {
    tiles: Option<&'b mut dyn Tiles>,
    memory: &'a mut MapMemory,
    my_position: Position,
    plugins: Vec<Box<dyn Plugin + 'c>>,

    zoom_gesture_enabled: bool,
    drag_gesture_enabled: bool,
<<<<<<< HEAD
    double_click_to_zoom: bool,
    double_click_to_zoom_out: bool,
=======
    zoom_with_ctrl: bool,
>>>>>>> 4fec1922
}

impl<'a, 'b, 'c> Map<'a, 'b, 'c> {
    pub fn new(
        tiles: Option<&'b mut dyn Tiles>,
        memory: &'a mut MapMemory,
        my_position: Position,
    ) -> Self {
        Self {
            tiles,
            memory,
            my_position,
            plugins: Vec::default(),
            zoom_gesture_enabled: true,
            drag_gesture_enabled: true,
<<<<<<< HEAD
            double_click_to_zoom: false,
            double_click_to_zoom_out: false,
=======
            zoom_with_ctrl: true,
>>>>>>> 4fec1922
        }
    }

    /// Add plugin to the drawing pipeline. Plugins allow drawing custom shapes on the map.
    pub fn with_plugin(mut self, plugin: impl Plugin + 'c) -> Self {
        self.plugins.push(Box::new(plugin));
        self
    }

    /// Set whether map should perform zoom gesture.
    ///
    /// Zoom is typically triggered by the mouse wheel while holding <kbd>ctrl</kbd> key on native
    /// and web, and by pinch gesture on Android.
    pub fn zoom_gesture(mut self, enabled: bool) -> Self {
        self.zoom_gesture_enabled = enabled;
        self
    }

    /// Set whether map should perform drag gesture.
    pub fn drag_gesture(mut self, enabled: bool) -> Self {
        self.drag_gesture_enabled = enabled;
        self
    }

<<<<<<< HEAD
    /// Set whether to enable double click primary mouse button to zoom
    pub fn double_click_to_zoom(mut self, enabled: bool) -> Self {
        self.double_click_to_zoom = enabled;
        self
    }

    /// Set whether to enable double click secondary mouse button to zoom out
    pub fn double_click_to_zoom_out(mut self, enabled: bool) -> Self {
        self.double_click_to_zoom_out = enabled;
=======
    /// Sets the zoom behaviour
    ///
    /// When enabled zoom is done with mouse wheel while holding <kbd>ctrl</kbd> key on native
    /// and web. Panning is done with mouse wheel without <kbd>ctrl</kbd> key
    ///
    /// When disabled, zooming can be done without holding <kbd>ctrl</kbd> key
    /// but panning with mouse wheel is disabled
    ///
    /// Has no effect on Android
    pub fn zoom_with_ctrl(mut self, enabled: bool) -> Self {
        self.zoom_with_ctrl = enabled;
>>>>>>> 4fec1922
        self
    }
}

/// Projects geographical position into pixels on the viewport, suitable for [`egui::Painter`].
#[derive(Clone)]
pub struct Projector {
    clip_rect: Rect,
    memory: MapMemory,
    my_position: Position,
}

impl Projector {
    pub fn new(clip_rect: Rect, map_memory: &MapMemory, my_position: Position) -> Self {
        Self {
            clip_rect,
            memory: map_memory.to_owned(),
            my_position,
        }
    }

    /// Project `position` into pixels on the viewport.
    pub fn project(&self, position: Position) -> Vec2 {
        // Turn that into a flat, mercator projection.
        let projected_position = position.project(self.memory.zoom.into());

        // We need the precision of f64 here,
        // since some "gaps" between tiles are noticeable on large zoom levels (e.g. 16+)
        let zoom: f64 = self.memory.zoom.into();

        // We also need to know where the map center is.
        let map_center_projected_position = self
            .memory
            .center_mode
            .position(self.my_position, zoom)
            .project(self.memory.zoom.into());

        // From the two points above we can calculate the actual point on the screen.
        self.clip_rect.center().to_vec2()
            + (projected_position - map_center_projected_position).to_vec2()
    }

    /// Get coordinates from viewport's pixels position
    pub fn unproject(&self, position: Vec2) -> Position {
        let zoom: f64 = self.memory.zoom.into();
        let center = self.memory.center_mode.position(self.my_position, zoom);

        AdjustedPosition {
            position: center,
            offset: Default::default(),
        }
        .shift(-position)
        .position(zoom)
    }

    /// What is the local scale of the map at the provided position and given the current zoom
    /// level?
    pub fn scale_pixel_per_meter(&self, position: Position) -> f32 {
        let zoom = self.memory.zoom.into();

        // return f32 for ergonomics, as the result is typically used for egui code
        calculate_meters_per_pixel(position.lat(), zoom) as f32
    }
}

impl Map<'_, '_, '_> {
    /// Handle zoom and drag inputs, and recalculate everything accordingly.
    /// Returns `false` if no gesture handled.
    fn handle_gestures(&mut self, ui: &mut Ui, response: &Response) -> bool {
        let mut zoom_delta = ui.input(|input| input.zoom_delta()) as f64;

<<<<<<< HEAD
        if self.double_click_to_zoom
            && ui.ui_contains_pointer()
            && response.double_clicked_by(PointerButton::Primary)
        {
            zoom_delta = 2.0;
        }

        if self.double_click_to_zoom_out
            && ui.ui_contains_pointer()
            && response.double_clicked_by(PointerButton::Secondary)
        {
            zoom_delta = 0.0;
        }
=======
        if !self.zoom_with_ctrl && zoom_delta == 1.0 {
            // We only use the raw scroll values, if we are zooming without ctrl,
            // and zoom_delta is not already over/under 1.0 (eg. a ctrl + scroll event or a pinch zoom)
            // These values seem to corrospond to the same values as one would get in `zoom_delta()`
            zoom_delta = ui.input(|input| (1.0 + input.smooth_scroll_delta.y / 200.0)) as f64
        };
>>>>>>> 4fec1922

        let mut changed = false;

        // Zooming and dragging need to be exclusive, otherwise the map will get dragged when
        // pinch gesture is used.
        if !(0.99..=1.01).contains(&zoom_delta)
            && ui.ui_contains_pointer()
            && self.zoom_gesture_enabled
        {
            // Displacement of mouse pointer relative to widget center
            let offset = response.hover_pos().map(|p| p - response.rect.center());

            let pos = self
                .memory
                .center_mode
                .position(self.my_position, self.memory.zoom());

            // While zooming, we want to keep the location under the mouse pointer fixed on the
            // screen. To achieve this, we first move the location to the widget's center,
            // then adjust zoom level, finally move the location back to the original screen
            // position.
            if let Some(offset) = offset {
                self.memory.center_mode = Center::Exact(
                    AdjustedPosition::from(pos)
                        .shift(-offset)
                        .zero_offset(self.memory.zoom.into()),
                );
            }

            // Shift by 1 because of the values given by zoom_delta(). Multiple by 2, because
            // then it felt right with both mouse wheel, and an Android phone.
            self.memory.zoom.zoom_by((zoom_delta - 1.) * 2.);

            // Recalculate the AdjustedPosition's offset, since it gets invalidated by zooming.
            self.memory.center_mode = self
                .memory
                .center_mode
                .clone()
                .zero_offset(self.memory.zoom.into());

            if let Some(offset) = offset {
                self.memory.center_mode = self.memory.center_mode.clone().shift(offset);
            }

            changed = true;
        } else if self.drag_gesture_enabled {
            changed = self
                .memory
                .center_mode
                .recalculate_drag(response, self.my_position);
        }

        // Only enable panning with mouse_wheel if we are zooming with ctrl. But always allow touch devices to pan
        let panning_enabled = ui.input(|i| i.any_touches()) || self.zoom_with_ctrl;

        if ui.ui_contains_pointer() && panning_enabled {
            // Panning by scrolling, e.g. two-finger drag on a touchpad:
            let scroll_delta = ui.input(|i| i.smooth_scroll_delta);
            if scroll_delta != Vec2::ZERO {
                let pos = self
                    .memory
                    .center_mode
                    .position(self.my_position, self.memory.zoom());
                self.memory.center_mode =
                    Center::Exact(AdjustedPosition::from(pos).shift(scroll_delta));
            }
        }

        changed
    }
}

impl Widget for Map<'_, '_, '_> {
    fn ui(mut self, ui: &mut Ui) -> Response {
        let (rect, mut response) =
            ui.allocate_exact_size(ui.available_size(), Sense::click_and_drag());

        let mut moved = self.handle_gestures(ui, &response);
        moved |= self.memory.center_mode.update_movement();

        if moved {
            response.mark_changed();
            ui.ctx().request_repaint();
        }

        let zoom = self.memory.zoom;
        let map_center = self
            .memory
            .center_mode
            .position(self.my_position, zoom.into());
        let painter = ui.painter().with_clip_rect(rect);

        if let Some(tiles) = self.tiles {
            let mut meshes = Default::default();
            flood_fill_tiles(
                painter.clip_rect(),
                map_center.tile_id(zoom.round(), tiles.tile_size()),
                map_center.project(zoom.into()),
                zoom.into(),
                tiles,
                &mut meshes,
            );

            for shape in meshes.drain().filter_map(|(_, mesh)| mesh) {
                painter.add(shape);
            }
        }

        let projector = Projector::new(response.rect, self.memory, self.my_position);
        for (idx, plugin) in self.plugins.into_iter().enumerate() {
            let mut child_ui = ui.new_child(UiBuilder::new().max_rect(rect).id_salt(idx));
            plugin.run(&mut child_ui, &response, &projector);
        }

        response
    }
}

/// [`Position`] alone is not able to represent detached (e.g. after map gets dragged) position
/// due to insufficient accuracy.
#[derive(Debug, Clone, PartialEq)]
pub struct AdjustedPosition {
    /// Base geographical position.
    pub position: Position,

    /// Offset in pixels.
    pub offset: Pixels,
}

impl AdjustedPosition {
    pub(crate) fn new(position: Position, offset: Pixels) -> Self {
        Self { position, offset }
    }

    /// Calculate the real position, i.e. including the offset.
    pub(crate) fn position(&self, zoom: f64) -> Position {
        screen_to_position(self.position.project(zoom) - self.offset, zoom)
    }

    /// Recalculate `position` so that `offset` is zero.
    pub(crate) fn zero_offset(self, zoom: f64) -> Self {
        Self {
            position: screen_to_position(self.position.project(zoom) - self.offset, zoom),
            offset: Default::default(),
        }
    }

    pub(crate) fn shift(self, offset: Vec2) -> Self {
        Self {
            position: self.position,
            offset: self.offset + Pixels::new(offset.x as f64, offset.y as f64),
        }
    }
}

impl From<Position> for AdjustedPosition {
    fn from(position: Position) -> Self {
        Self {
            position,
            offset: Default::default(),
        }
    }
}

/// State of the map widget which must persist between frames.
#[derive(Debug, Default, Clone)]
pub struct MapMemory {
    center_mode: Center,
    zoom: Zoom,
}

impl MapMemory {
    /// Try to zoom in, returning `Err(InvalidZoom)` if already at maximum.
    pub fn zoom_in(&mut self) -> Result<(), InvalidZoom> {
        self.center_mode = self.center_mode.clone().zero_offset(self.zoom.into());
        self.zoom.zoom_in()
    }

    /// Try to zoom out, returning `Err(InvalidZoom)` if already at minimum.
    pub fn zoom_out(&mut self) -> Result<(), InvalidZoom> {
        self.center_mode = self.center_mode.clone().zero_offset(self.zoom.into());
        self.zoom.zoom_out()
    }

    /// Set exact zoom level
    pub fn set_zoom(&mut self, zoom: f64) -> Result<(), InvalidZoom> {
        self.center_mode = self.center_mode.clone().zero_offset(self.zoom.into());
        self.zoom = Zoom::try_from(zoom)?;
        Ok(())
    }

    /// Returns the current zoom level
    pub fn zoom(&self) -> f64 {
        self.zoom.into()
    }

    /// Returns exact position if map is detached (i.e. not following `my_position`),
    /// `None` otherwise.
    pub fn detached(&self) -> Option<Position> {
        self.center_mode.detached(self.zoom.into())
    }

    /// Center exactly at the given position.
    pub fn center_at(&mut self, position: Position) {
        self.center_mode = Center::Exact(AdjustedPosition {
            position,
            offset: Default::default(),
        });
    }

    /// Follow `my_position`.
    pub fn follow_my_position(&mut self) {
        self.center_mode = Center::MyPosition;
    }
}

/// Use simple [flood fill algorithm](https://en.wikipedia.org/wiki/Flood_fill) to draw tiles on the map.
fn flood_fill_tiles(
    viewport: Rect,
    tile_id: TileId,
    map_center_projected_position: Pixels,
    zoom: f64,
    tiles: &mut dyn Tiles,
    meshes: &mut HashMap<TileId, Option<Mesh>>,
) {
    // We need to make up the difference between integer and floating point zoom levels.
    let corrected_tile_size = tiles.tile_size() as f64 * 2f64.powf(zoom - zoom.round());
    let tile_projected = tile_id.project(corrected_tile_size);
    let tile_screen_position =
        viewport.center().to_vec2() + (tile_projected - map_center_projected_position).to_vec2();

    if viewport.intersects(tiles::rect(tile_screen_position, corrected_tile_size)) {
        if let Entry::Vacant(entry) = meshes.entry(tile_id) {
            // It's still OK to insert an empty one, as we need to mark the spot for the filling algorithm.
            let tile = tiles.at(tile_id).map(|tile| {
                tile.texture
                    .mesh_with_uv(tile_screen_position, corrected_tile_size, tile.uv)
            });

            entry.insert(tile);

            for next_tile_id in [
                tile_id.north(),
                tile_id.east(),
                tile_id.south(),
                tile_id.west(),
            ]
            .iter()
            .flatten()
            {
                flood_fill_tiles(
                    viewport,
                    *next_tile_id,
                    map_center_projected_position,
                    zoom,
                    tiles,
                    meshes,
                );
            }
        }
    }
}

/// Implementation of the scale computation.
fn calculate_meters_per_pixel(latitude: f64, zoom: f64) -> f64 {
    const EARTH_CIRCUMFERENCE: f64 = 40_075_016.686;

    // Number of pixels for width of world at this zoom level
    let total_pixels = crate::mercator::total_pixels(zoom);

    let pixel_per_meter_equator = total_pixels / EARTH_CIRCUMFERENCE;
    let latitude_rad = latitude.abs().to_radians();
    pixel_per_meter_equator / latitude_rad.cos()
}

#[cfg(test)]
mod tests {
    use super::*;

    fn assert_approx_eq(a: f64, b: f64) {
        let diff = (a - b).abs();
        let tolerance = 0.01;
        assert!(
            diff < tolerance,
            "Values differ by more than {tolerance}: {a} vs {b}"
        );
    }

    #[test]
    fn test_equator_zoom_0() {
        // At zoom 0 (whole world), equator should be about 156.5km per pixel
        let scale = calculate_meters_per_pixel(0.0, 0.);
        assert_approx_eq(scale, 1. / 156_543.03);
    }

    #[test]
    fn test_equator_zoom_19() {
        // At max zoom (19), equator should be about 0.3m per pixel
        let scale = calculate_meters_per_pixel(0.0, 19.);
        assert_approx_eq(scale, 1. / 0.298);
    }
}<|MERGE_RESOLUTION|>--- conflicted
+++ resolved
@@ -49,12 +49,9 @@
 
     zoom_gesture_enabled: bool,
     drag_gesture_enabled: bool,
-<<<<<<< HEAD
     double_click_to_zoom: bool,
     double_click_to_zoom_out: bool,
-=======
     zoom_with_ctrl: bool,
->>>>>>> 4fec1922
 }
 
 impl<'a, 'b, 'c> Map<'a, 'b, 'c> {
@@ -70,12 +67,9 @@
             plugins: Vec::default(),
             zoom_gesture_enabled: true,
             drag_gesture_enabled: true,
-<<<<<<< HEAD
             double_click_to_zoom: false,
             double_click_to_zoom_out: false,
-=======
             zoom_with_ctrl: true,
->>>>>>> 4fec1922
         }
     }
 
@@ -100,7 +94,6 @@
         self
     }
 
-<<<<<<< HEAD
     /// Set whether to enable double click primary mouse button to zoom
     pub fn double_click_to_zoom(mut self, enabled: bool) -> Self {
         self.double_click_to_zoom = enabled;
@@ -110,7 +103,9 @@
     /// Set whether to enable double click secondary mouse button to zoom out
     pub fn double_click_to_zoom_out(mut self, enabled: bool) -> Self {
         self.double_click_to_zoom_out = enabled;
-=======
+        self
+    }
+
     /// Sets the zoom behaviour
     ///
     /// When enabled zoom is done with mouse wheel while holding <kbd>ctrl</kbd> key on native
@@ -122,7 +117,6 @@
     /// Has no effect on Android
     pub fn zoom_with_ctrl(mut self, enabled: bool) -> Self {
         self.zoom_with_ctrl = enabled;
->>>>>>> 4fec1922
         self
     }
 }
@@ -194,7 +188,6 @@
     fn handle_gestures(&mut self, ui: &mut Ui, response: &Response) -> bool {
         let mut zoom_delta = ui.input(|input| input.zoom_delta()) as f64;
 
-<<<<<<< HEAD
         if self.double_click_to_zoom
             && ui.ui_contains_pointer()
             && response.double_clicked_by(PointerButton::Primary)
@@ -208,14 +201,13 @@
         {
             zoom_delta = 0.0;
         }
-=======
+
         if !self.zoom_with_ctrl && zoom_delta == 1.0 {
             // We only use the raw scroll values, if we are zooming without ctrl,
             // and zoom_delta is not already over/under 1.0 (eg. a ctrl + scroll event or a pinch zoom)
             // These values seem to corrospond to the same values as one would get in `zoom_delta()`
             zoom_delta = ui.input(|input| (1.0 + input.smooth_scroll_delta.y / 200.0)) as f64
         };
->>>>>>> 4fec1922
 
         let mut changed = false;
 
