use crate::{map_memory::MapMemory, tiles::TileId, units::Position};

/// A Projector relates Positions to screen coordinates
/// two projectors are supported.
pub enum Projector {
    /// Global is used for the regular map where Positions are latitude and longitude
    /// and are projected using mercator projection
    Global(GlobalProjector),
    /// Local is used for local coordinates were Positions are euclidean x and y values in
    /// some arbitrary units and the projection is an affine transformation
    Local(LocalProjector),
}

impl Projector {
    /// get the local scale of the map at this position
    pub fn scale_pixel_per_meter(&self, position: Position) -> f32 {
        match self {
            Projector::Global(global_projector) => {
                const EARTH_CIRCUMFERENCE: f64 = 40_075_016.686;

                // Number of pixels for width of world at this zoom level
                let total_pixels = total_pixels(global_projector.memory.zoom());

                let pixel_per_meter_equator = total_pixels / EARTH_CIRCUMFERENCE;
                let latitude_rad = position.lat().abs().to_radians();
                (pixel_per_meter_equator / latitude_rad.cos()) as f32
            }
            Projector::Local(local_projector) => {
                LocalProjector::units_per_point(local_projector.memory.zoom()) as f32
            }
        }
    }

    /// project the position to screen coordinates
    pub fn project(&self, position: Position) -> egui::Pos2 {
        let pos = self.bitmap_project(position);
        self.bitmap_to_screen(pos)
    }

    /// unproject the screen coordinates to a position
    pub fn unproject(&self, pixel: egui::Pos2) -> Position {
        let pos = self.bitmap_from_screen(pixel);
        self.bitmap_unproject(pos)
    }
}

// distribute the function call to the correct projector version
impl ProjectorTrait for Projector {
    fn set_clip_rect(&mut self, rect: egui::Rect) {
        match self {
            Projector::Global(global_projector) => global_projector.set_clip_rect(rect),
            Projector::Local(local_projector) => local_projector.set_clip_rect(rect),
        }
    }

    fn tile_id(&self, pos: Position, zoom: u8, tile_size: u32) -> Option<TileId> {
        match self {
            Projector::Global(global_projector) => global_projector.tile_id(pos, zoom, tile_size),
            Projector::Local(local_projector) => local_projector.tile_id(pos, zoom, tile_size),
        }
    }

<<<<<<< HEAD
    fn position(&self, adjusted_pos: AdjustedPosition) -> Position {
=======
    pub(crate) fn shift(&self, pos: Position, offset: egui::Vec2) -> Position {
>>>>>>> f9c7d9d2
        match self {
            Projector::Global(global_projector) => global_projector.shift(pos, offset),
            Projector::Local(local_projector) => local_projector.shift(pos, offset),
        }
    }

<<<<<<< HEAD
    fn zero_offset(&self, adjusted_pos: AdjustedPosition) -> AdjustedPosition {
        match &self {
            Projector::Global(global_projector) => global_projector.zero_offset(adjusted_pos),
            Projector::Local(local_projector) => local_projector.zero_offset(adjusted_pos),
        }
    }

    fn bitmap_project(&self, position: Position) -> Pixel {
        match self {
            Projector::Global(global_projector) => global_projector.bitmap_project(position),
            Projector::Local(local_projector) => local_projector.bitmap_project(position),
        }
    }

    fn bitmap_unproject(&self, pos: Pixel) -> Position {
        match self {
            Projector::Global(global_projector) => global_projector.bitmap_unproject(pos),
            Projector::Local(local_projector) => local_projector.bitmap_unproject(pos),
        }
    }

    fn bitmap_to_screen(&self, pos: Pixel) -> egui::Pos2 {
        match self {
            Projector::Global(global_projector) => global_projector.bitmap_to_screen(pos),
            Projector::Local(local_projector) => local_projector.bitmap_to_screen(pos),
        }
    }

    fn bitmap_from_screen(&self, pos: egui::Pos2) -> Pixel {
        match self {
            Projector::Global(global_projector) => global_projector.bitmap_from_screen(pos),
            Projector::Local(local_projector) => local_projector.bitmap_from_screen(pos),
=======
    pub(crate) fn bitmap_project(&self, position: Position) -> egui::Pos2 {
        match self {
            Projector::Global(global_projector) => global_projector.bitmap_project(position),
            Projector::Local(local_projector) => local_projector.bitmap_project(position),
>>>>>>> f9c7d9d2
        }
    }
}

pub(crate) trait ProjectorTrait {
<<<<<<< HEAD
=======
    // exposed through Projector enum
    // get the scale of the map a given position
    fn scale_pixel_per_meter(&self, position: Position) -> f32;
    fn project(&self, position: Position) -> egui::Pos2 {
        let pos = self.bitmap_project(position);
        self.bitmap_to_screen(pos)
    }

    fn unproject(&self, position: egui::Pos2) -> Position {
        let pos = self.bitmap_from_screen(position);
        self.bitmap_unproject(pos)
    }

    fn bitmap_project(&self, position: Position) -> egui::Pos2;
    fn bitmap_unproject(&self, pos: egui::Pos2) -> Position;
    fn bitmap_to_screen(&self, pos: egui::Pos2) -> egui::Pos2;
    fn bitmap_from_screen(&self, pos: egui::Pos2) -> egui::Pos2;

>>>>>>> f9c7d9d2
    // used within crate
    fn tile_id(&self, pos: Position, zoom: u8, tile_size: u32) -> Option<TileId>;
    fn set_clip_rect(&mut self, rect: egui::Rect);

<<<<<<< HEAD
    fn position(&self, adjusted_pos: AdjustedPosition) -> Position {
        self.bitmap_unproject(self.bitmap_project(adjusted_pos.position) - adjusted_pos.offset)
    }
    //
    fn zero_offset(&self, adjusted_pos: AdjustedPosition) -> AdjustedPosition {
        AdjustedPosition {
            position: self.position(adjusted_pos),
            offset: Default::default(),
        }
    }

    fn bitmap_project(&self, position: Position) -> Pixel;
    fn bitmap_unproject(&self, pos: Pixel) -> Position;
    fn bitmap_to_screen(&self, pos: Pixel) -> egui::Pos2;
    fn bitmap_from_screen(&self, pos: egui::Pos2) -> Pixel;
=======
    fn shift(&self, pos: Position, offset: egui::Vec2) -> Position {
        self.bitmap_unproject(self.bitmap_project(pos) - offset)
    }
>>>>>>> f9c7d9d2
}

#[derive(Clone)]
pub struct LocalProjector {
    pub(crate) clip_rect: egui::Rect,
    pub(crate) memory: MapMemory,
    pub(crate) my_position: Position,
}

impl LocalProjector {
    fn units_per_point(zoom: f64) -> f64 {
        0.001 * 2_f64.powf(20. - zoom)
    }

    pub fn new(map_memory: &MapMemory, my_position: Position) -> Self {
        Self {
            clip_rect: egui::Rect::NOTHING,
            memory: map_memory.to_owned(),
            my_position,
        }
    }
}

impl ProjectorTrait for LocalProjector {
    fn set_clip_rect(&mut self, rect: egui::Rect) {
        self.clip_rect = rect;
    }

<<<<<<< HEAD
    fn tile_id(&self, _pos: Position, _zoom: u8, _tile_size: u32) -> Option<TileId> {
        None
    }

    fn bitmap_project(&self, position: Position) -> Pixel {
        let units_per_point = Self::units_per_point(self.memory.zoom());

        Pixel::new(
            position.x() / units_per_point,
            -position.y() / units_per_point,
        )
    }

    fn bitmap_unproject(&self, pos: Pixel) -> Position {
        let units_per_point = Self::units_per_point(self.memory.zoom());
=======
    fn set_clip_rect(&mut self, rect: egui::Rect) {
        self.clip_rect = rect;
    }
>>>>>>> f9c7d9d2

        Position::new(pos.x() * units_per_point, -pos.y() * units_per_point)
    }

<<<<<<< HEAD
    fn bitmap_to_screen(&self, pos: Pixel) -> egui::Pos2 {
        let map_center_projected_position =
            self.bitmap_project(self.memory.center_mode.position(self.my_position, self));

        egui::Pos2::from(pos - map_center_projected_position) + self.clip_rect.center().to_vec2()
    }

    fn bitmap_from_screen(&self, pos: egui::Pos2) -> Pixel {
        let map_center_projected_position =
            self.bitmap_project(self.memory.center_mode.position(self.my_position, self));

=======
    fn bitmap_project(&self, position: Position) -> egui::Pos2 {
        let units_per_point = Self::units_per_point(self.memory.zoom());

        egui::Pos2::new(
            (position.x() / units_per_point) as f32,
            -(position.y() / units_per_point) as f32,
        )
    }

    fn bitmap_unproject(&self, pos: egui::Pos2) -> Position {
        let units_per_point = Self::units_per_point(self.memory.zoom());

        Position::new(
            pos.x as f64 * units_per_point,
            -pos.y as f64 * units_per_point,
        )
    }

    fn bitmap_to_screen(&self, pos: egui::Pos2) -> egui::Pos2 {
        let map_center_projected_position = self.bitmap_project(
            self.memory
                .center_mode
                .position()
                .unwrap_or(self.my_position),
        );

        (pos - map_center_projected_position + self.clip_rect.center().to_vec2()).to_pos2()
    }

    fn bitmap_from_screen(&self, pos: egui::Pos2) -> egui::Pos2 {
        let map_center_projected_position = self.bitmap_project(
            self.memory
                .center_mode
                .position()
                .unwrap_or(self.my_position),
        );

>>>>>>> f9c7d9d2
        map_center_projected_position + (pos - self.clip_rect.center())
    }
}

use std::f64::consts::PI;
// zoom level   tile coverage  number of tiles  tile size(*) in degrees
// 0            1 tile         1 tile           360° x 170.1022°
// 1            2 × 2 tiles    4 tiles          180° x 85.0511°
// 2            4 × 4 tiles    16 tiles         90° x [variable]
/// Zoom specifies how many pixels are in the whole map. For example, zoom 0 means that the whole
/// map is just one 256x256 tile, zoom 1 means that it is 2x2 tiles, and so on.
pub(crate) fn total_pixels(zoom: f64) -> f64 {
    2f64.powf(zoom) * (crate::TILE_SIZE as f64)
}

/// Project the lat/lon coordinates into a 2D x/y using the Web Mercator.
/// <https://en.wikipedia.org/wiki/Web_Mercator_projection>
/// <https://wiki.openstreetmap.org/wiki/Slippy_map_tilenames>
/// <https://www.netzwolf.info/osm/tilebrowser.html?lat=51.157800&lon=6.865500&zoom=14>
#[derive(Clone)]
pub struct GlobalProjector {
    pub(crate) clip_rect: egui::Rect,
    pub(crate) memory: MapMemory,
    pub(crate) my_position: Position,
}

impl GlobalProjector {
    pub fn mercator_normalized(pos: Position) -> (f64, f64) {
        // Project into Mercator (cylindrical map projection).
        let x = pos.lon().to_radians();
        let y = pos.lat().to_radians().tan().asinh();

        // Scale both x and y to 0-1 range.
        let x = (1. + (x / PI)) / 2.;
        let y = (1. - (y / PI)) / 2.;
        (x, y)
    }

    pub fn new(map_memory: &MapMemory, my_position: Position) -> Self {
        Self {
            clip_rect: egui::Rect::NOTHING,
            memory: map_memory.to_owned(),
            my_position,
        }
    }
}

impl ProjectorTrait for GlobalProjector {
<<<<<<< HEAD
=======
    /// What is the scale of the map at the provided position and
    /// given the current zoom level?
    fn scale_pixel_per_meter(&self, position: Position) -> f32 {
        const EARTH_CIRCUMFERENCE: f64 = 40_075_016.686;

        // Number of pixels for width of world at this zoom level
        let total_pixels = total_pixels(self.memory.zoom());

        let pixel_per_meter_equator = total_pixels / EARTH_CIRCUMFERENCE;
        let latitude_rad = position.lat().abs().to_radians();
        (pixel_per_meter_equator / latitude_rad.cos()) as f32
    }

>>>>>>> f9c7d9d2
    fn set_clip_rect(&mut self, rect: egui::Rect) {
        self.clip_rect = rect;
    }

    fn tile_id(&self, pos: Position, mut zoom: u8, source_tile_size: u32) -> Option<TileId> {
        let (x, y) = Self::mercator_normalized(pos);

        // Some sources provide larger tiles, effectively bundling e.g. 4 256px tiles in one
        // 512px one. Walkers uses 256px internally, so we need to adjust the zoom level.
        zoom -= (source_tile_size as f64 / crate::TILE_SIZE as f64).log2() as u8;

        // Map that into a big bitmap made out of web tiles.
        let number_of_tiles = 2u32.pow(zoom as u32) as f64;
        let x = (x * number_of_tiles).floor() as u32;
        let y = (y * number_of_tiles).floor() as u32;

        Some(TileId { x, y, zoom })
    }

<<<<<<< HEAD
    fn bitmap_to_screen(&self, pos: Pixel) -> egui::Pos2 {
        let map_center_projected_position =
            self.bitmap_project(self.memory.center_mode.position(self.my_position, self));

        egui::Pos2::from(pos - map_center_projected_position) + self.clip_rect.center().to_vec2()
    }

    fn bitmap_from_screen(&self, pos: egui::Pos2) -> Pixel {
        let map_center_projected_position =
            self.bitmap_project(self.memory.center_mode.position(self.my_position, self));

        map_center_projected_position + (pos - self.clip_rect.center())
    }

    fn bitmap_project(&self, position: Position) -> Pixel {
        let (x, y) = Self::mercator_normalized(position);
        let total_pixels = total_pixels(self.memory.zoom());

        Pixel::new(x * total_pixels, y * total_pixels)
    }

    fn bitmap_unproject(&self, pos: Pixel) -> Position {
        let number_of_pixels: f64 = 2f64.powf(self.memory.zoom()) * (crate::TILE_SIZE as f64);

        let lon = pos.x();
        let lon = lon / number_of_pixels;
        let lon = (lon * 2. - 1.) * PI;
        let lon = lon.to_degrees();

        let lat = pos.y();
        let lat = lat / number_of_pixels;
        let lat = (-lat * 2. + 1.) * PI;
        let lat = lat.sinh().atan().to_degrees();

        Position::from_lon_lat(lon, lat)
=======
    fn bitmap_project(&self, position: Position) -> egui::Pos2 {
        let (x, y) = Self::mercator_normalized(position);
        let total_pixels = total_pixels(self.memory.zoom());

        egui::Pos2 {
            x: (x * total_pixels) as f32,
            y: (y * total_pixels) as f32,
        }
    }

    fn bitmap_unproject(&self, pos: egui::Pos2) -> Position {
        let number_of_pixels: f64 = 2f64.powf(self.memory.zoom()) * (crate::TILE_SIZE as f64);

        let lon = pos.x as f64;
        let lon = lon / number_of_pixels;
        let lon = (lon * 2. - 1.) * PI;
        let lon = lon.to_degrees();

        let lat = pos.y as f64;
        let lat = lat / number_of_pixels;
        let lat = (-lat * 2. + 1.) * PI;
        let lat = lat.sinh().atan().to_degrees();

        Position::from_lon_lat(lon, lat)
    }

    fn bitmap_to_screen(&self, pos: egui::Pos2) -> egui::Pos2 {
        let map_center_projected_position = self.bitmap_project(
            self.memory
                .center_mode
                .position()
                .unwrap_or(self.my_position),
        );

        (pos - map_center_projected_position + self.clip_rect.center().to_vec2()).to_pos2()
    }

    fn bitmap_from_screen(&self, pos: egui::Pos2) -> egui::Pos2 {
        let map_center_projected_position = self.bitmap_project(
            self.memory
                .center_mode
                .position()
                .unwrap_or(self.my_position),
        );

        map_center_projected_position + (pos - self.clip_rect.center())
>>>>>>> f9c7d9d2
    }
}<|MERGE_RESOLUTION|>--- conflicted
+++ resolved
@@ -60,18 +60,13 @@
         }
     }
 
-<<<<<<< HEAD
     fn position(&self, adjusted_pos: AdjustedPosition) -> Position {
-=======
-    pub(crate) fn shift(&self, pos: Position, offset: egui::Vec2) -> Position {
->>>>>>> f9c7d9d2
         match self {
             Projector::Global(global_projector) => global_projector.shift(pos, offset),
             Projector::Local(local_projector) => local_projector.shift(pos, offset),
         }
     }
 
-<<<<<<< HEAD
     fn zero_offset(&self, adjusted_pos: AdjustedPosition) -> AdjustedPosition {
         match &self {
             Projector::Global(global_projector) => global_projector.zero_offset(adjusted_pos),
@@ -104,43 +99,15 @@
         match self {
             Projector::Global(global_projector) => global_projector.bitmap_from_screen(pos),
             Projector::Local(local_projector) => local_projector.bitmap_from_screen(pos),
-=======
-    pub(crate) fn bitmap_project(&self, position: Position) -> egui::Pos2 {
-        match self {
-            Projector::Global(global_projector) => global_projector.bitmap_project(position),
-            Projector::Local(local_projector) => local_projector.bitmap_project(position),
->>>>>>> f9c7d9d2
         }
     }
 }
 
 pub(crate) trait ProjectorTrait {
-<<<<<<< HEAD
-=======
-    // exposed through Projector enum
-    // get the scale of the map a given position
-    fn scale_pixel_per_meter(&self, position: Position) -> f32;
-    fn project(&self, position: Position) -> egui::Pos2 {
-        let pos = self.bitmap_project(position);
-        self.bitmap_to_screen(pos)
-    }
-
-    fn unproject(&self, position: egui::Pos2) -> Position {
-        let pos = self.bitmap_from_screen(position);
-        self.bitmap_unproject(pos)
-    }
-
-    fn bitmap_project(&self, position: Position) -> egui::Pos2;
-    fn bitmap_unproject(&self, pos: egui::Pos2) -> Position;
-    fn bitmap_to_screen(&self, pos: egui::Pos2) -> egui::Pos2;
-    fn bitmap_from_screen(&self, pos: egui::Pos2) -> egui::Pos2;
-
->>>>>>> f9c7d9d2
     // used within crate
     fn tile_id(&self, pos: Position, zoom: u8, tile_size: u32) -> Option<TileId>;
     fn set_clip_rect(&mut self, rect: egui::Rect);
 
-<<<<<<< HEAD
     fn position(&self, adjusted_pos: AdjustedPosition) -> Position {
         self.bitmap_unproject(self.bitmap_project(adjusted_pos.position) - adjusted_pos.offset)
     }
@@ -156,11 +123,6 @@
     fn bitmap_unproject(&self, pos: Pixel) -> Position;
     fn bitmap_to_screen(&self, pos: Pixel) -> egui::Pos2;
     fn bitmap_from_screen(&self, pos: egui::Pos2) -> Pixel;
-=======
-    fn shift(&self, pos: Position, offset: egui::Vec2) -> Position {
-        self.bitmap_unproject(self.bitmap_project(pos) - offset)
-    }
->>>>>>> f9c7d9d2
 }
 
 #[derive(Clone)]
@@ -189,7 +151,7 @@
         self.clip_rect = rect;
     }
 
-<<<<<<< HEAD
+
     fn tile_id(&self, _pos: Position, _zoom: u8, _tile_size: u32) -> Option<TileId> {
         None
     }
@@ -205,16 +167,11 @@
 
     fn bitmap_unproject(&self, pos: Pixel) -> Position {
         let units_per_point = Self::units_per_point(self.memory.zoom());
-=======
-    fn set_clip_rect(&mut self, rect: egui::Rect) {
-        self.clip_rect = rect;
-    }
->>>>>>> f9c7d9d2
+
 
         Position::new(pos.x() * units_per_point, -pos.y() * units_per_point)
     }
 
-<<<<<<< HEAD
     fn bitmap_to_screen(&self, pos: Pixel) -> egui::Pos2 {
         let map_center_projected_position =
             self.bitmap_project(self.memory.center_mode.position(self.my_position, self));
@@ -226,45 +183,6 @@
         let map_center_projected_position =
             self.bitmap_project(self.memory.center_mode.position(self.my_position, self));
 
-=======
-    fn bitmap_project(&self, position: Position) -> egui::Pos2 {
-        let units_per_point = Self::units_per_point(self.memory.zoom());
-
-        egui::Pos2::new(
-            (position.x() / units_per_point) as f32,
-            -(position.y() / units_per_point) as f32,
-        )
-    }
-
-    fn bitmap_unproject(&self, pos: egui::Pos2) -> Position {
-        let units_per_point = Self::units_per_point(self.memory.zoom());
-
-        Position::new(
-            pos.x as f64 * units_per_point,
-            -pos.y as f64 * units_per_point,
-        )
-    }
-
-    fn bitmap_to_screen(&self, pos: egui::Pos2) -> egui::Pos2 {
-        let map_center_projected_position = self.bitmap_project(
-            self.memory
-                .center_mode
-                .position()
-                .unwrap_or(self.my_position),
-        );
-
-        (pos - map_center_projected_position + self.clip_rect.center().to_vec2()).to_pos2()
-    }
-
-    fn bitmap_from_screen(&self, pos: egui::Pos2) -> egui::Pos2 {
-        let map_center_projected_position = self.bitmap_project(
-            self.memory
-                .center_mode
-                .position()
-                .unwrap_or(self.my_position),
-        );
-
->>>>>>> f9c7d9d2
         map_center_projected_position + (pos - self.clip_rect.center())
     }
 }
@@ -313,22 +231,6 @@
 }
 
 impl ProjectorTrait for GlobalProjector {
-<<<<<<< HEAD
-=======
-    /// What is the scale of the map at the provided position and
-    /// given the current zoom level?
-    fn scale_pixel_per_meter(&self, position: Position) -> f32 {
-        const EARTH_CIRCUMFERENCE: f64 = 40_075_016.686;
-
-        // Number of pixels for width of world at this zoom level
-        let total_pixels = total_pixels(self.memory.zoom());
-
-        let pixel_per_meter_equator = total_pixels / EARTH_CIRCUMFERENCE;
-        let latitude_rad = position.lat().abs().to_radians();
-        (pixel_per_meter_equator / latitude_rad.cos()) as f32
-    }
-
->>>>>>> f9c7d9d2
     fn set_clip_rect(&mut self, rect: egui::Rect) {
         self.clip_rect = rect;
     }
@@ -348,7 +250,6 @@
         Some(TileId { x, y, zoom })
     }
 
-<<<<<<< HEAD
     fn bitmap_to_screen(&self, pos: Pixel) -> egui::Pos2 {
         let map_center_projected_position =
             self.bitmap_project(self.memory.center_mode.position(self.my_position, self));
@@ -384,53 +285,5 @@
         let lat = lat.sinh().atan().to_degrees();
 
         Position::from_lon_lat(lon, lat)
-=======
-    fn bitmap_project(&self, position: Position) -> egui::Pos2 {
-        let (x, y) = Self::mercator_normalized(position);
-        let total_pixels = total_pixels(self.memory.zoom());
-
-        egui::Pos2 {
-            x: (x * total_pixels) as f32,
-            y: (y * total_pixels) as f32,
-        }
-    }
-
-    fn bitmap_unproject(&self, pos: egui::Pos2) -> Position {
-        let number_of_pixels: f64 = 2f64.powf(self.memory.zoom()) * (crate::TILE_SIZE as f64);
-
-        let lon = pos.x as f64;
-        let lon = lon / number_of_pixels;
-        let lon = (lon * 2. - 1.) * PI;
-        let lon = lon.to_degrees();
-
-        let lat = pos.y as f64;
-        let lat = lat / number_of_pixels;
-        let lat = (-lat * 2. + 1.) * PI;
-        let lat = lat.sinh().atan().to_degrees();
-
-        Position::from_lon_lat(lon, lat)
-    }
-
-    fn bitmap_to_screen(&self, pos: egui::Pos2) -> egui::Pos2 {
-        let map_center_projected_position = self.bitmap_project(
-            self.memory
-                .center_mode
-                .position()
-                .unwrap_or(self.my_position),
-        );
-
-        (pos - map_center_projected_position + self.clip_rect.center().to_vec2()).to_pos2()
-    }
-
-    fn bitmap_from_screen(&self, pos: egui::Pos2) -> egui::Pos2 {
-        let map_center_projected_position = self.bitmap_project(
-            self.memory
-                .center_mode
-                .position()
-                .unwrap_or(self.my_position),
-        );
-
-        map_center_projected_position + (pos - self.clip_rect.center())
->>>>>>> f9c7d9d2
     }
 }