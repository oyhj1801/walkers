--- conflicted
+++ resolved
@@ -2,15 +2,9 @@
 
 use crate::{
     center::Center,
-<<<<<<< HEAD
     projector::{LocalProjector, Projector, ProjectorTrait},
     units::{AdjustedPosition, Position},
     InvalidZoom, MapMemory, Plugin,
-=======
-    projector::{LocalProjector, Projector},
-    units::Position,
-    MapMemory, Plugin,
->>>>>>> f9c7d9d2
 };
 
 /// Actual map widget, but with a blank map and in arbitrary coordinates. Instances
